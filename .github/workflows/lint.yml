--- conflicted
+++ resolved
@@ -7,26 +7,10 @@
     runs-on: windows-latest
     strategy:
       matrix:
-<<<<<<< HEAD
-        versions:
-          - 59
-=======
->>>>>>> 3cd8ca70
         python-version:
           - "3.10"
 
     steps:
-<<<<<<< HEAD
-      - uses: actions/checkout@v2
-      - name: Set up Python ${{ matrix.python-version }}
-        uses: actions/setup-python@v2
-        with:
-          python-version: ${{ matrix.python-version }}
-      - name: Install dependencies
-        run: |
-          python3 -m pip install --upgrade pip
-          pip install vapoursynth-portable==${{ matrix.versions }}
-=======
       - uses: actions/checkout@v3
       - name: Set up Python ${{ matrix.python-version }}
         uses: actions/setup-python@v4
@@ -42,19 +26,11 @@
         run: |
           python -m pip install --upgrade pip
           pip install vapoursynth-portable==${{ env.VS_VER }}
->>>>>>> 3cd8ca70
           pip install -r requirements.txt
           pip install -r requirements-dev.txt
       - name: Running flake8
-<<<<<<< HEAD
+        continue-on-error: true
         run: flake8 vsmasks
-      - name: Running mypy
-        if: steps.dependencies.outcome == 'success'
-        run: mypy vsmasks
-=======
-        continue-on-error: true
-        run: flake8 vsmask
 
       - name: Running mypy
-        run: mypy vsmask
->>>>>>> 3cd8ca70
+        run: mypy vsmasks