--- conflicted
+++ resolved
@@ -332,8 +332,6 @@
         return disc / "VIDEO_TS"
 
     def __get_mounted_disc(self) -> Path:
-<<<<<<< HEAD
-=======
         loop_path = subprocess.run(["losetup", "-j", self.iso_path], capture_output=True, universal_newlines=True).stdout.strip().split(":")[0]
 
         if not loop_path:
@@ -352,7 +350,6 @@
             if cur_mount:
                 self.cur_mount = Path(cur_mount)
 
->>>>>>> 07ee6b4e
         return self.cur_mount
 
     def __run_disc_util(self, path: Path, params: List[str], strip: bool = False) -> str:
@@ -363,14 +360,6 @@
         return output.strip() if strip else output
 
     def __mount(self) -> Path:
-<<<<<<< HEAD
-        loop_path = self.__run_disc_util(self.iso_path, ["loop-setup", "-f"], True)
-
-        if not loop_path or "Mapped file" not in loop_path:
-            raise RuntimeError("IsoFile: Couldn't map the ISO file!")
-
-        self.loop_path = Path(loop_path.split(" as ")[-1][:-1])
-=======
         if self.loop_path == Path(""):
             loop_path = self.__run_disc_util(self.iso_path, ["loop-setup", "-f"], True)
 
@@ -378,7 +367,6 @@
                 raise RuntimeError("IsoFile: Couldn't map the ISO file!")
 
             self.loop_path = Path(loop_path.split(" as ")[-1][:-1])
->>>>>>> 07ee6b4e
 
         cur_mount = self.__run_disc_util(self.loop_path, ["mount", "-b"], True)
 
@@ -392,14 +380,7 @@
         return self.cur_mount
 
     def __unmount(self) -> bool:
-<<<<<<< HEAD
-        unmounted = self.__run_disc_util(self.loop_path, ["unmount", "-b", ])
-        if not unmounted or "Unmounted" not in unmounted:
-            return False
-
-=======
         self.__run_disc_util(self.loop_path, ["unmount", "-b", ])
->>>>>>> 07ee6b4e
         return bool(self.__run_disc_util(self.loop_path, ["loop-delete", "-b", ]))
 
 
